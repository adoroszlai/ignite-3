--- conflicted
+++ resolved
@@ -826,25 +826,6 @@
     }
 
     /**
-<<<<<<< HEAD
-     * Creates final {@link TxStateMeta} for coordinator node.
-     *
-     * @param commit Commit flag.
-     * @param commitPartitionId Commit partition id.
-     * @param commitTimestamp Commit timestamp.
-     * @return Transaction meta.
-     */
-    private TxStateMeta coordinatorFinalTxStateMeta(
-            boolean commit,
-            @Nullable TablePartitionId commitPartitionId,
-            @Nullable HybridTimestamp commitTimestamp
-    ) {
-        return new TxStateMeta(commit ? COMMITTED : ABORTED, localNodeId, commitPartitionId, commitTimestamp);
-    }
-
-    /**
-=======
->>>>>>> 3b6f07c0
      * Check whether previously enlisted primary replicas aren't expired and that commit timestamp is less or equal than primary replicas
      * expiration timestamp. Given method will either complete result future with void or {@link PrimaryReplicaExpiredException}
      *
