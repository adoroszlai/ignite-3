--- conflicted
+++ resolved
@@ -258,12 +258,8 @@
      *
      * @param revision Revision of interest.
      */
-<<<<<<< HEAD
-    CompletableFuture<Long> currentRevision();
+    CompletableFuture<ChecksumInfo> checksum(long revision);
 
     @Override
     void close();
-=======
-    CompletableFuture<ChecksumInfo> checksum(long revision);
->>>>>>> f9659dd3
 }