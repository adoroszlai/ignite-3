--- conflicted
+++ resolved
@@ -1237,7 +1237,11 @@
         return inBusyLock(busyLock, storage::getCompactionRevision);
     }
 
-<<<<<<< HEAD
+    @TestOnly
+    public KeyValueStorage storage() {
+        return storage;
+    }
+
 
     @Override
     public CompletableFuture<Boolean> isAlive() {
@@ -1253,11 +1257,6 @@
             }
             return peers.stream().map(Peer::consistentId).collect(Collectors.toSet());
         }).toCompletableFuture();
-=======
-    @TestOnly
-    public KeyValueStorage storage() {
-        return storage;
->>>>>>> f9659dd3
     }
 
     private <T> CompletableFuture<T> withTrackReadOperationFromLeaderFuture(Supplier<CompletableFuture<T>> readFromLeader) {
