--- conflicted
+++ resolved
@@ -233,7 +233,6 @@
         assertEquals(22L, tbl.get(1L));
 
         // Remove existed KV pair.
-<<<<<<< HEAD
         assertTrue(tbl.replace(1L, null));
         assertNull(tbl.get(1L));
 
@@ -247,15 +246,8 @@
         // Remove non-existed KV pair.
         assertFalse(tbl.replace(2L, null));
         assertNull(tbl.get(2L));
-=======
-        assertThrows(Throwable.class, () -> tbl.replace(1L, null));
-        assertEquals(22L, tbl.get(1L));
-
-        assertTrue(tbl.replace(1L, 33L));
-        assertEquals(33L, tbl.get(1L));
 
         assertThrows(Throwable.class, () -> tbl.replace(null, 33L));
->>>>>>> 70726b16
     }
 
     @Test
@@ -266,10 +258,6 @@
         assertThrows(Throwable.class, () -> tbl.replace(1L, null, 11L));
         assertNull(tbl.get(1L));
         assertNull(tbl.get(2L));
-<<<<<<< HEAD
-=======
-        tbl.put(1L, 11L);
->>>>>>> 70726b16
 
         // Ignore replace operation for non-existed KV pair.
         assertFalse(tbl.replace(2L, 11L, 22L));
@@ -279,7 +267,6 @@
         assertTrue(tbl.replace(1L, 11L, 22L));
         assertEquals(22L, tbl.get(1L));
 
-<<<<<<< HEAD
         // Remove existed KV pair.
         assertTrue(tbl.replace(1L, 22L, null));
         assertNull(tbl.get(1L));
@@ -290,15 +277,6 @@
 
         // Remove non-existed KV pair.
         assertTrue(tbl.replace(2L, null, null));
-=======
-        // Fail on replace with null.
-        assertThrows(Throwable.class, () -> tbl.replace(1L, 22L, null));
-        assertEquals(22L, tbl.get(1L));
-
-        // Fail on replace with null.
-        assertThrows(Throwable.class, () -> tbl.replace(1L, null, 33L));
-        assertEquals(22L, tbl.get(1L));
->>>>>>> 70726b16
     }
 
     @Test
@@ -353,10 +331,6 @@
      * @param valueClass Value class.
      */
     private <T> KeyValueViewImpl<Long, T> kvViewForValueType(NativeType type, Class<T> valueClass) {
-<<<<<<< HEAD
-        Mapper<Long> keyMapper = Mapper.of("id", Long.class);
-        Mapper<T> valMapper = Mapper.of("val", valueClass);
-=======
         ClusterService clusterService = Mockito.mock(ClusterService.class, RETURNS_DEEP_STUBS);
         Mockito.when(clusterService.topologyService().localMember().address())
                 .thenReturn(DummyInternalTableImpl.ADDR);
@@ -366,9 +340,8 @@
         DummyInternalTableImpl table = new DummyInternalTableImpl(
                 new VersionedRowStore(new ConcurrentHashMapPartitionStorage(), txManager), txManager);
 
-        Mapper<Long> keyMapper = Mapper.identity(Long.class);
-        Mapper<T> valMapper = Mapper.identity(valueClass);
->>>>>>> 70726b16
+        Mapper<Long> keyMapper = Mapper.of("id", Long.class);
+        Mapper<T> valMapper = Mapper.of("val", valueClass);
 
         SchemaDescriptor schema = new SchemaDescriptor(
                 1,
